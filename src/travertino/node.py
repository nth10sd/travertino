--- conflicted
+++ resolved
@@ -1,13 +1,4 @@
-<<<<<<< HEAD
-def set_root(node, root):
-    # Propegate a root node change through a tree.
-    node._root = root
-    for child in node.children:
-        set_root(child, root)
 
-
-=======
->>>>>>> abfe1b3f
 class Node:
     def __init__(self, style, applicator=None, children=None):
         self.applicator = applicator
